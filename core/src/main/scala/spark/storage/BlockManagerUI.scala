--- conflicted
+++ resolved
@@ -1,17 +1,12 @@
 package spark.storage
 
 import akka.actor.{ActorRef, ActorSystem}
-<<<<<<< HEAD
+
 import akka.util.Timeout
 import scala.concurrent.duration._
 import spray.httpx.TwirlSupport._
 import spray.routing.Directives
-=======
-import akka.util.Duration
-import akka.util.duration._
-import cc.spray.typeconversion.TwirlSupport._
-import cc.spray.Directives
->>>>>>> 6d60fe57
+
 import spark.{Logging, SparkContext}
 import spark.util.AkkaUtils
 import spark.Utils
@@ -40,20 +35,8 @@
   /** Start a HTTP server to run the Web interface */
   def start() {
     try {
-<<<<<<< HEAD
-      val port = if (System.getProperty("spark.ui.port") != null) {
-        System.getProperty("spark.ui.port").toInt
-      } else {
-        // TODO: Unfortunately, it's not possible to pass port 0 to spray and figure out which
-        // random port it bound to, so we have to try to find a local one by creating a socket.
-        Utils.findFreePort()
-      }
-      AkkaUtils.startSprayServer(actorSystem, "0.0.0.0", port, handler)
-      logInfo("Started BlockManager web UI at http://%s:%d".format(Utils.localHostName(), port))
-=======
       AkkaUtils.startSprayServer(actorSystem, "0.0.0.0", port, handler, "BlockManagerHTTPServer")
       logInfo("Started BlockManager web UI at http://%s:%d".format(host, port))
->>>>>>> 6d60fe57
     } catch {
       case e: Exception =>
         logError("Failed to create BlockManager WebUI", e)
