package spark.streaming

import akka.actor.Actor
import akka.actor.IO
import akka.actor.IOManager
import akka.actor.Props
import akka.util.ByteString

import dstream.SparkFlumeEvent
import java.net.{InetSocketAddress, SocketException, Socket, ServerSocket}
import java.io.{File, BufferedWriter, OutputStreamWriter}
import java.util.concurrent.{TimeUnit, ArrayBlockingQueue}
import collection.mutable.{SynchronizedBuffer, ArrayBuffer}
import util.ManualClock
import spark.storage.StorageLevel
import spark.streaming.receivers.Receiver
import spark.Logging
import scala.util.Random
import org.apache.commons.io.FileUtils
import org.scalatest.BeforeAndAfter
import org.apache.flume.source.avro.AvroSourceProtocol
import org.apache.flume.source.avro.AvroFlumeEvent
import org.apache.flume.source.avro.Status
import org.apache.avro.ipc.{specific, NettyTransceiver}
import org.apache.avro.ipc.specific.SpecificRequestor
import java.nio.ByteBuffer
import collection.JavaConversions._
import java.nio.charset.Charset
import com.google.common.io.Files

class InputStreamsSuite extends TestSuiteBase with BeforeAndAfter {
    
  System.setProperty("spark.streaming.clock", "spark.streaming.util.ManualClock")

  override def checkpointDir = "checkpoint"

  after {
    // To avoid Akka rebinding to the same port, since it doesn't unbind immediately on shutdown
    System.clearProperty("spark.driver.port")
  }


  test("network input stream") {
    // Start the server
    val testPort = 9999
    val testServer = new TestServer(testPort)
    testServer.start()

    // Set up the streaming context and input streams
    val ssc = new StreamingContext(master, framework, batchDuration)
    val networkStream = ssc.socketTextStream("localhost", testPort, StorageLevel.MEMORY_AND_DISK)
    val outputBuffer = new ArrayBuffer[Seq[String]] with SynchronizedBuffer[Seq[String  ]]
    val outputStream = new TestOutputStream(networkStream, outputBuffer)
    def output = outputBuffer.flatMap(x => x)
    ssc.registerOutputStream(outputStream)
    ssc.start()

    // Feed data to the server to send to the network receiver
    val clock = ssc.scheduler.clock.asInstanceOf[ManualClock]
    val input = Seq(1, 2, 3, 4, 5)
    val expectedOutput = input.map(_.toString)
    Thread.sleep(1000)
    for (i <- 0 until input.size) {
      testServer.send(input(i).toString + "\n")
      Thread.sleep(500)
      clock.addToTime(batchDuration.milliseconds)
    }
    Thread.sleep(1000)
    logInfo("Stopping server")
    testServer.stop()
    logInfo("Stopping context")
    ssc.stop()

    // Verify whether data received was as expected
    logInfo("--------------------------------")
    logInfo("output.size = " + outputBuffer.size)
    logInfo("output")
    outputBuffer.foreach(x => logInfo("[" + x.mkString(",") + "]"))
    logInfo("expected output.size = " + expectedOutput.size)
    logInfo("expected output")
    expectedOutput.foreach(x => logInfo("[" + x.mkString(",") + "]"))
    logInfo("--------------------------------")

    // Verify whether all the elements received are as expected
    // (whether the elements were received one in each interval is not verified)
    assert(output.size === expectedOutput.size)
    for (i <- 0 until output.size) {
      assert(output(i) === expectedOutput(i))
    }
  }


  test("flume input stream") {
    // Set up the streaming context and input streams
    val ssc = new StreamingContext(master, framework, batchDuration)
    val flumeStream = ssc.flumeStream("localhost", 33333, StorageLevel.MEMORY_AND_DISK)
    val outputBuffer = new ArrayBuffer[Seq[SparkFlumeEvent]]
      with SynchronizedBuffer[Seq[SparkFlumeEvent]]
    val outputStream = new TestOutputStream(flumeStream, outputBuffer)
    ssc.registerOutputStream(outputStream)
    ssc.start()

    val clock = ssc.scheduler.clock.asInstanceOf[ManualClock]
    val input = Seq(1, 2, 3, 4, 5)
    Thread.sleep(1000)
    val transceiver = new NettyTransceiver(new InetSocketAddress("localhost", 33333));
    val client = SpecificRequestor.getClient(
      classOf[AvroSourceProtocol], transceiver);

    for (i <- 0 until input.size) {
      val event = new AvroFlumeEvent
      event.setBody(ByteBuffer.wrap(input(i).toString.getBytes()))
      event.setHeaders(Map[CharSequence, CharSequence]("test" -> "header"))
      client.append(event)
      Thread.sleep(500)
      clock.addToTime(batchDuration.milliseconds)
    }

    val startTime = System.currentTimeMillis()
    while (outputBuffer.size < input.size && System.currentTimeMillis() - startTime < maxWaitTimeMillis) {
      logInfo("output.size = " + outputBuffer.size + ", input.size = " + input.size)
      Thread.sleep(100)
    }
    Thread.sleep(1000)
    val timeTaken = System.currentTimeMillis() - startTime
    assert(timeTaken < maxWaitTimeMillis, "Operation timed out after " + timeTaken + " ms")
    logInfo("Stopping context")
    ssc.stop()

    val decoder = Charset.forName("UTF-8").newDecoder()

    assert(outputBuffer.size === input.length)
    for (i <- 0 until outputBuffer.size) {
      assert(outputBuffer(i).size === 1)
      val str = decoder.decode(outputBuffer(i).head.event.getBody)
      assert(str.toString === input(i).toString)
      assert(outputBuffer(i).head.event.getHeaders.get("test") === "header")
    }
  }


  test("file input stream") {
    // Disable manual clock as FileInputDStream does not work with manual clock
    System.clearProperty("spark.streaming.clock")

    // Set up the streaming context and input streams
    val testDir = Files.createTempDir()
    val ssc = new StreamingContext(master, framework, batchDuration)
    val fileStream = ssc.textFileStream(testDir.toString)
    val outputBuffer = new ArrayBuffer[Seq[String]] with SynchronizedBuffer[Seq[String]]
    def output = outputBuffer.flatMap(x => x)
    val outputStream = new TestOutputStream(fileStream, outputBuffer)
    ssc.registerOutputStream(outputStream)
    ssc.start()

    // Create files in the temporary directory so that Spark Streaming can read data from it
    val input = Seq(1, 2, 3, 4, 5)
    val expectedOutput = input.map(_.toString)
    Thread.sleep(1000)
    for (i <- 0 until input.size) {
      val file = new File(testDir, i.toString)
      FileUtils.writeStringToFile(file, input(i).toString + "\n")
      logInfo("Created file " + file)
      Thread.sleep(batchDuration.milliseconds)
      Thread.sleep(1000)
    }
    val startTime = System.currentTimeMillis()
    Thread.sleep(1000)
    val timeTaken = System.currentTimeMillis() - startTime
    assert(timeTaken < maxWaitTimeMillis, "Operation timed out after " + timeTaken + " ms")
    logInfo("Stopping context")
    ssc.stop()

    // Verify whether data received by Spark Streaming was as expected
    logInfo("--------------------------------")
    logInfo("output, size = " + outputBuffer.size)
    outputBuffer.foreach(x => logInfo("[" + x.mkString(",") + "]"))
    logInfo("expected output, size = " + expectedOutput.size)
    expectedOutput.foreach(x => logInfo("[" + x.mkString(",") + "]"))
    logInfo("--------------------------------")

    // Verify whether all the elements received are as expected
    // (whether the elements were received one in each interval is not verified)
<<<<<<< HEAD
    assert(output.size === expectedOutput.size)
    for (i <- 0 until output.size) {
      assert(output(i).size === 1)
      assert(output(i).head.toString === expectedOutput(i))
    }
  }
  test("actor input stream") {
    // Start the server
    val port = testPort
    testServer = new TestServer(port)
    testServer.start()

    // Set up the streaming context and input streams
    val ssc = new StreamingContext(master, framework, batchDuration)
    val networkStream = ssc.actorStream[String](Props(new TestActor(port)), "TestActor",
      StorageLevel.MEMORY_AND_DISK) //Had to pass the local value of port to prevent from closing over entire scope
    val outputBuffer = new ArrayBuffer[Seq[String]] with SynchronizedBuffer[Seq[String]]
    val outputStream = new TestOutputStream(networkStream, outputBuffer)
    def output = outputBuffer.flatMap(x => x)
    ssc.registerOutputStream(outputStream)
    ssc.start()

    // Feed data to the server to send to the network receiver
    val clock = ssc.scheduler.clock.asInstanceOf[ManualClock]
    val input = 1 to 9
    val expectedOutput = input.map(x => x.toString)
    Thread.sleep(1000)
    for (i <- 0 until input.size) {
      testServer.send(input(i).toString)
      Thread.sleep(500)
      clock.addToTime(batchDuration.milliseconds)
    }
    Thread.sleep(1000)
    logInfo("Stopping server")
    testServer.stop()
    logInfo("Stopping context")
    ssc.stop()

    // Verify whether data received was as expected
    logInfo("--------------------------------")
    logInfo("output.size = " + outputBuffer.size)
    logInfo("output")
    outputBuffer.foreach(x => logInfo("[" + x.mkString(",") + "]"))
    logInfo("expected output.size = " + expectedOutput.size)
    logInfo("expected output")
    expectedOutput.foreach(x => logInfo("[" + x.mkString(",") + "]"))
    logInfo("--------------------------------")

    // Verify whether all the elements received are as expected
    // (whether the elements were received one in each interval is not verified)
    assert(output.size === expectedOutput.size)
    for (i <- 0 until output.size) {
      assert(output(i) === expectedOutput(i))
    }
  }
=======
    assert(output.toList === expectedOutput.toList)
>>>>>>> 12ea14c2

    FileUtils.deleteDirectory(testDir)

    // Enable manual clock back again for other tests
    System.setProperty("spark.streaming.clock", "spark.streaming.util.ManualClock")
  }
}

/** This is server to test the network input stream */
class TestServer(port: Int) extends Logging {

  val queue = new ArrayBlockingQueue[String](100)

  val serverSocket = new ServerSocket(port)

  val servingThread = new Thread() {
    override def run() {
      try {
        while(true) {
          logInfo("Accepting connections on port " + port)
          val clientSocket = serverSocket.accept()
          logInfo("New connection")
          try {
            clientSocket.setTcpNoDelay(true)
            val outputStream = new BufferedWriter(new OutputStreamWriter(clientSocket.getOutputStream))

            while(clientSocket.isConnected) {
              val msg = queue.poll(100, TimeUnit.MILLISECONDS)
              if (msg != null) {
                outputStream.write(msg)
                outputStream.flush()
                logInfo("Message '" + msg + "' sent")
              }
            }
          } catch {
            case e: SocketException => logError("TestServer error", e)
          } finally {
            logInfo("Connection closed")
            if (!clientSocket.isClosed) clientSocket.close()
          }
        }
      } catch {
        case ie: InterruptedException =>

      } finally {
        serverSocket.close()
      }
    }
  }

  def start() { servingThread.start() }

  def send(msg: String) { queue.add(msg) }

  def stop() { servingThread.interrupt() }
}

object TestServer {
  def main(args: Array[String]) {
    val s = new TestServer(9999)
    s.start()
    while(true) {
      Thread.sleep(1000)
      s.send("hello")
    }
  }
}

class TestActor(port: Int) extends Actor with Receiver {

  def bytesToString(byteString: ByteString) = byteString.utf8String

  override def preStart = IOManager(context.system).connect(new InetSocketAddress(port))

  def receive = {
    case IO.Read(socket, bytes) =>
      pushBlock(bytesToString(bytes))
  }
}<|MERGE_RESOLUTION|>--- conflicted
+++ resolved
@@ -32,6 +32,8 @@
     
   System.setProperty("spark.streaming.clock", "spark.streaming.util.ManualClock")
 
+  val testPort = 9999
+
   override def checkpointDir = "checkpoint"
 
   after {
@@ -42,7 +44,6 @@
 
   test("network input stream") {
     // Start the server
-    val testPort = 9999
     val testServer = new TestServer(testPort)
     testServer.start()
 
@@ -181,17 +182,19 @@
 
     // Verify whether all the elements received are as expected
     // (whether the elements were received one in each interval is not verified)
-<<<<<<< HEAD
-    assert(output.size === expectedOutput.size)
-    for (i <- 0 until output.size) {
-      assert(output(i).size === 1)
-      assert(output(i).head.toString === expectedOutput(i))
-    }
-  }
+    assert(output.toList === expectedOutput.toList)
+
+    FileUtils.deleteDirectory(testDir)
+
+    // Enable manual clock back again for other tests
+    System.setProperty("spark.streaming.clock", "spark.streaming.util.ManualClock")
+  }
+
+
   test("actor input stream") {
     // Start the server
     val port = testPort
-    testServer = new TestServer(port)
+    val testServer = new TestServer(port)
     testServer.start()
 
     // Set up the streaming context and input streams
@@ -237,16 +240,8 @@
       assert(output(i) === expectedOutput(i))
     }
   }
-=======
-    assert(output.toList === expectedOutput.toList)
->>>>>>> 12ea14c2
-
-    FileUtils.deleteDirectory(testDir)
-
-    // Enable manual clock back again for other tests
-    System.setProperty("spark.streaming.clock", "spark.streaming.util.ManualClock")
-  }
 }
+
 
 /** This is server to test the network input stream */
 class TestServer(port: Int) extends Logging {
