--- conflicted
+++ resolved
@@ -30,7 +30,6 @@
 import org.apache.mesos.Protos.TaskStatus.Reason
 
 import org.apache.spark.{SecurityManager, SparkConf, SparkException, TaskState}
-import org.apache.spark.deploy.mesos.config
 import org.apache.spark.deploy.mesos.MesosDriverDescription
 import org.apache.spark.deploy.mesos.config
 import org.apache.spark.deploy.rest.{CreateSubmissionResponse, KillSubmissionResponse, SubmissionStatusResponse}
@@ -554,10 +553,7 @@
 
     val appName = desc.conf.get("spark.app.name")
 
-<<<<<<< HEAD
-
-=======
->>>>>>> bb7afb4e
+
     TaskInfo.newBuilder()
       .setTaskId(taskId)
       .setName(s"Driver for ${appName}")
@@ -567,7 +563,6 @@
       .addAllResources(cpuResourcesToUse.asJava)
       .addAllResources(memResourcesToUse.asJava)
       .setLabels(MesosProtoUtils.mesosLabels(desc.conf.get(config.DRIVER_LABELS).getOrElse("")))
-<<<<<<< HEAD
       .build
   }
 
@@ -604,10 +599,6 @@
           s"${config.SECRET_FILENAME.key} is set, but ${config.SECRET_NAME.key} is not set.")
       }
     }
-=======
-      .setContainer(MesosSchedulerBackendUtil.containerInfo(desc.conf))
-      .build
->>>>>>> bb7afb4e
   }
 
   /**
